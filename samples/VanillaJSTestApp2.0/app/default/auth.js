// Browser check variables
// If you support IE, our recommendation is that you sign-in using Redirect APIs
// If you as a developer are testing using Edge InPrivate mode, please add "isEdge" to the if check
const ua = window.navigator.userAgent;
const msie = ua.indexOf("MSIE ");
const msie11 = ua.indexOf("Trident/");
const msedge = ua.indexOf("Edge/");
const isIE = msie > 0 || msie11 > 0;
const isEdge = msedge > 0;

let signInType;
let username = "";

// Create the main myMSALObj instance
// configuration parameters are located at authConfig.js
const myMSALObj = new msal.PublicClientApplication(msalConfig);

// Redirect: once login is successful and redirects with tokens, call Graph API
myMSALObj.handleRedirectPromise().then(handleResponse).catch(err => {
    console.error(err);
});

function handleResponse(resp) {
    if (resp !== null) {
        showWelcomeMessage(resp.account);
    } else {
<<<<<<< HEAD
        if (myMSALObj.getAccount()) {
            console.log('id_token acquired at: ' + new Date().toString());
            showWelcomeMessage(myMSALObj.getAccount());
            getTokenRedirect(loginRequest);
        } 
        
        if (response.tokenType === "Bearer") {
            console.log('access_token acquired at: ' + new Date().toString());
        } else {
            console.log("token type is:" + response.tokenType);
=======
        // need to call getAccount here?
        const currentAccounts = myMSALObj.getAllAccounts();
        if (currentAccounts === null) {
            return;
        } else if (currentAccounts.length > 1) {
            // Add choose account code here
        } else if (currentAccounts.length === 1) {
            showWelcomeMessage(currentAccounts[0]);
>>>>>>> 25d53dab
        }
    }
}

async function signIn(method) {
    signInType = isIE ? "loginRedirect" : method;
    if (signInType === "loginPopup") {
        return myMSALObj.loginPopup(loginRequest).then(handleResponse).catch(function (error) {
            console.log(error);
        });
    } else if (signInType === "loginRedirect") {
        return myMSALObj.loginRedirect(loginRequest)
    }
}

function signOut() {
    const currentAcc = myMSALObj.getAccountByUsername(username);
    myMSALObj.logout(currentAcc);
}

async function getTokenPopup(request, account) {
    request.account = account;
    return await myMSALObj.acquireTokenSilent(request).catch(async (error) => {
        console.log("silent token acquisition fails.");
        if (error instanceof msal.InteractionRequiredAuthError) {
            console.log("acquiring token using popup");
            return myMSALObj.acquireTokenPopup(request).catch(error => {
                console.error(error);
            });
        } else {
            console.error(error);
        }
    });
}

// This function can be removed if you do not need to support IE
async function getTokenRedirect(request, account) {
    request.account = account;
    return await myMSALObj.acquireTokenSilent(request).catch(async (error) => {
        console.log("silent token acquisition fails.");
        if (error instanceof msal.InteractionRequiredAuthError) {
            // fallback to interaction when silent call fails
            console.log("acquiring token using redirect");
            myMSALObj.acquireTokenRedirect(request);
        } else {
            console.error(error);
        }
    });
}
<|MERGE_RESOLUTION|>--- conflicted
+++ resolved
@@ -24,18 +24,6 @@
     if (resp !== null) {
         showWelcomeMessage(resp.account);
     } else {
-<<<<<<< HEAD
-        if (myMSALObj.getAccount()) {
-            console.log('id_token acquired at: ' + new Date().toString());
-            showWelcomeMessage(myMSALObj.getAccount());
-            getTokenRedirect(loginRequest);
-        } 
-        
-        if (response.tokenType === "Bearer") {
-            console.log('access_token acquired at: ' + new Date().toString());
-        } else {
-            console.log("token type is:" + response.tokenType);
-=======
         // need to call getAccount here?
         const currentAccounts = myMSALObj.getAllAccounts();
         if (currentAccounts === null) {
@@ -44,7 +32,6 @@
             // Add choose account code here
         } else if (currentAccounts.length === 1) {
             showWelcomeMessage(currentAccounts[0]);
->>>>>>> 25d53dab
         }
     }
 }
