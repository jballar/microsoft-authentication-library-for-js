import {
    buildConfiguration,
    ClientConfiguration,
} from '../../src/config/ClientConfiguration';
import { CACHE } from '../../src/utils/Constants';
import { HttpClient } from '../../src/network/HttpClient';
import { TEST_CONSTANTS } from '../utils/TestConstants';
import { LogLevel, NetworkRequestOptions } from '@azure/msal-common';

describe('ClientConfiguration tests', () => {
    test('builds configuration and assigns default functions', () => {
        const config: ClientConfiguration = buildConfiguration({});

        // network options
        expect(config.system!.networkClient).toBeDefined();
        expect(config.system!.networkClient).toBeInstanceOf(HttpClient);
        expect(config.system!.networkClient!.sendGetRequestAsync).toBeDefined();
        expect(
            config.system!.networkClient!.sendPostRequestAsync
        ).toBeDefined();

        // logger options checks
        console.error = jest.fn();
        console.info = jest.fn();
        console.debug = jest.fn();
        console.warn = jest.fn();

<<<<<<< HEAD
        expect(config.system.loggerOptions).toBeDefined();
        expect(config.system.loggerOptions.piiLoggingEnabled).toBe(false);

        config.system.loggerOptions.loggerCallback(
=======
        expect(config.system!.loggerOptions).toBeDefined();
        expect(config.system!.loggerOptions!.piiLoggingEnabled).toBe(false);

        config.system!.loggerOptions!.loggerCallback!(
>>>>>>> 2c73f695
            LogLevel.Error,
            'error',
            false
        );
<<<<<<< HEAD
        config.system.loggerOptions.loggerCallback(
=======
        config.system!.loggerOptions!.loggerCallback!(
>>>>>>> 2c73f695
            LogLevel.Info,
            'info',
            false
        );
<<<<<<< HEAD
        config.system.loggerOptions.loggerCallback(
=======
        config.system!.loggerOptions!.loggerCallback!(
>>>>>>> 2c73f695
            LogLevel.Verbose,
            'verbose',
            false
        );
<<<<<<< HEAD
        config.system.loggerOptions.loggerCallback(
=======
        config.system!.loggerOptions!.loggerCallback!(
>>>>>>> 2c73f695
            LogLevel.Warning,
            'warning',
            false
        );
<<<<<<< HEAD
        config.system.loggerOptions.loggerCallback(
=======
        config.system!.loggerOptions!.loggerCallback!(
>>>>>>> 2c73f695
            LogLevel.Warning,
            'warning',
            true
        );

        expect(console.error).toHaveBeenLastCalledWith('error');
        expect(console.info).toHaveBeenLastCalledWith('info');
        expect(console.debug).toHaveBeenLastCalledWith('verbose');
        expect(console.warn).toHaveBeenLastCalledWith('warning');
        expect(console.warn).toHaveBeenCalledTimes(1);

        // auth options
<<<<<<< HEAD
        expect(config.auth.authority).toEqual('');
        expect(config.auth.clientId).toEqual('');
=======
        expect(config.auth!.authority).toEqual('');
        expect(config.auth!.clientId).toEqual('');
>>>>>>> 2c73f695

        // cache options
        expect(config.cache!.cacheLocation).toEqual(CACHE.FILE_CACHE);
        expect(config.cache!.storeAuthStateInCookie).toEqual(false);
    });

    test('builds configuration and assigns default functions', () => {
        const testNetworkResult = {
            testParam: 'testValue',
        };

        const config: ClientConfiguration = {
            auth: {
                clientId: TEST_CONSTANTS.CLIENT_ID,
                authority: TEST_CONSTANTS.AUTHORITY,
            },
            system: {
                networkClient: {
                    sendGetRequestAsync: async (
                        url: string,
                        options?: NetworkRequestOptions
                    ): Promise<any> => {
                        if (url && options) {
                            return testNetworkResult;
                        }
                    },
                    sendPostRequestAsync: async (
                        url: string,
                        options?: NetworkRequestOptions
                    ): Promise<any> => {
                        if (url && options) {
                            return testNetworkResult;
                        }
                    },
                },
                loggerOptions: {
                    loggerCallback: (
                        level: LogLevel,
                        message: string,
                        containsPii: boolean
                    ): void => {
                        if (containsPii) {
                            console.log(
                                `Log level: ${level} Message: ${message}`
                            );
                        }
                    },
                    piiLoggingEnabled: true,
                },
            },
            cache: {
                cacheLocation: TEST_CONSTANTS.CACHE_LOCATION,
                storeAuthStateInCookie: true,
            },
        };

        const testNetworkOptions = {
            headers: new Map(),
            body: '',
        };

        // network options
        expect(
<<<<<<< HEAD
            config.system.networkClient.sendGetRequestAsync(
=======
            config.system!.networkClient!.sendGetRequestAsync(
>>>>>>> 2c73f695
                TEST_CONSTANTS.AUTH_CODE_URL,
                testNetworkOptions
            )
        ).resolves.toEqual(testNetworkResult);
        expect(
<<<<<<< HEAD
            config.system.networkClient.sendPostRequestAsync(
=======
            config.system!.networkClient!.sendPostRequestAsync(
>>>>>>> 2c73f695
                TEST_CONSTANTS.AUTH_CODE_URL,
                testNetworkOptions
            )
        ).resolves.toEqual(testNetworkResult);

        // Logger options checks
        expect(config.system!.loggerOptions).toBeDefined();
        expect(config.system!.loggerOptions!.piiLoggingEnabled).toBe(true);

        // auth options
        expect(config.auth!.authority).toEqual(TEST_CONSTANTS.AUTHORITY);
        expect(config.auth!.clientId).toEqual(TEST_CONSTANTS.CLIENT_ID);

        // cache options
<<<<<<< HEAD
        expect(config.cache.cacheLocation).toEqual(
            TEST_CONSTANTS.CACHE_LOCATION
        );
        expect(config.cache.storeAuthStateInCookie).toEqual(true);
=======
        expect(config.cache!.cacheLocation).toEqual(
            TEST_CONSTANTS.CACHE_LOCATION
        );
        expect(config.cache!.storeAuthStateInCookie).toEqual(true);
>>>>>>> 2c73f695
    });
});<|MERGE_RESOLUTION|>--- conflicted
+++ resolved
@@ -25,53 +25,30 @@
         console.debug = jest.fn();
         console.warn = jest.fn();
 
-<<<<<<< HEAD
-        expect(config.system.loggerOptions).toBeDefined();
-        expect(config.system.loggerOptions.piiLoggingEnabled).toBe(false);
-
-        config.system.loggerOptions.loggerCallback(
-=======
         expect(config.system!.loggerOptions).toBeDefined();
         expect(config.system!.loggerOptions!.piiLoggingEnabled).toBe(false);
 
         config.system!.loggerOptions!.loggerCallback!(
->>>>>>> 2c73f695
             LogLevel.Error,
             'error',
             false
         );
-<<<<<<< HEAD
-        config.system.loggerOptions.loggerCallback(
-=======
         config.system!.loggerOptions!.loggerCallback!(
->>>>>>> 2c73f695
             LogLevel.Info,
             'info',
             false
         );
-<<<<<<< HEAD
-        config.system.loggerOptions.loggerCallback(
-=======
         config.system!.loggerOptions!.loggerCallback!(
->>>>>>> 2c73f695
             LogLevel.Verbose,
             'verbose',
             false
         );
-<<<<<<< HEAD
-        config.system.loggerOptions.loggerCallback(
-=======
         config.system!.loggerOptions!.loggerCallback!(
->>>>>>> 2c73f695
             LogLevel.Warning,
             'warning',
             false
         );
-<<<<<<< HEAD
-        config.system.loggerOptions.loggerCallback(
-=======
         config.system!.loggerOptions!.loggerCallback!(
->>>>>>> 2c73f695
             LogLevel.Warning,
             'warning',
             true
@@ -84,13 +61,8 @@
         expect(console.warn).toHaveBeenCalledTimes(1);
 
         // auth options
-<<<<<<< HEAD
-        expect(config.auth.authority).toEqual('');
-        expect(config.auth.clientId).toEqual('');
-=======
         expect(config.auth!.authority).toEqual('');
         expect(config.auth!.clientId).toEqual('');
->>>>>>> 2c73f695
 
         // cache options
         expect(config.cache!.cacheLocation).toEqual(CACHE.FILE_CACHE);
@@ -154,21 +126,13 @@
 
         // network options
         expect(
-<<<<<<< HEAD
-            config.system.networkClient.sendGetRequestAsync(
-=======
             config.system!.networkClient!.sendGetRequestAsync(
->>>>>>> 2c73f695
                 TEST_CONSTANTS.AUTH_CODE_URL,
                 testNetworkOptions
             )
         ).resolves.toEqual(testNetworkResult);
         expect(
-<<<<<<< HEAD
-            config.system.networkClient.sendPostRequestAsync(
-=======
             config.system!.networkClient!.sendPostRequestAsync(
->>>>>>> 2c73f695
                 TEST_CONSTANTS.AUTH_CODE_URL,
                 testNetworkOptions
             )
@@ -183,16 +147,9 @@
         expect(config.auth!.clientId).toEqual(TEST_CONSTANTS.CLIENT_ID);
 
         // cache options
-<<<<<<< HEAD
-        expect(config.cache.cacheLocation).toEqual(
-            TEST_CONSTANTS.CACHE_LOCATION
-        );
-        expect(config.cache.storeAuthStateInCookie).toEqual(true);
-=======
         expect(config.cache!.cacheLocation).toEqual(
             TEST_CONSTANTS.CACHE_LOCATION
         );
         expect(config.cache!.storeAuthStateInCookie).toEqual(true);
->>>>>>> 2c73f695
     });
 });