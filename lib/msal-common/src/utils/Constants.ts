/*
 * Copyright (c) Microsoft Corporation. All rights reserved.
 * Licensed under the MIT License.
 */
export const Constants = {
    LIBRARY_NAME: "MSAL.JS",
    SKU: "msal.js.common",
    // Prefix for all library cache entries
    CACHE_PREFIX: "msal",
    // default authority
    DEFAULT_AUTHORITY: "https://login.microsoftonline.com/common/",
    DEFAULT_AUTHORITY_HOST: "login.microsoftonline.com",
    // ADFS String
    ADFS: "adfs",
    // Default AAD Instance Discovery Endpoint
    AAD_INSTANCE_DISCOVERY_ENDPT: "https://login.microsoftonline.com/common/discovery/instance?api-version=1.1&authorization_endpoint=",
    // Resource delimiter - used for certain cache entries
    RESOURCE_DELIM: "|",
    // Placeholder for non-existent account ids/objects
    NO_ACCOUNT: "NO_ACCOUNT",
    // Claims
    CLAIMS: "claims",
    // Consumer UTID
    CONSUMER_UTID: "9188040d-6c67-4c5b-b112-36a304b66dad",
    // Default scopes
    OPENID_SCOPE: "openid",
    PROFILE_SCOPE: "profile",
    OFFLINE_ACCESS_SCOPE: "offline_access",
    // Default response type for authorization code flow
    CODE_RESPONSE_TYPE: "code",
    CODE_GRANT_TYPE: "authorization_code",
    RT_GRANT_TYPE: "refresh_token",
    FRAGMENT_RESPONSE_MODE: "fragment",
    S256_CODE_CHALLENGE_METHOD: "S256",
    URL_FORM_CONTENT_TYPE: "application/x-www-form-urlencoded;charset=utf-8",
    AUTHORIZATION_PENDING: "authorization_pending",
    NOT_DEFINED: "not_defined"
};

/**
 * Request header names
 */
export enum HeaderNames {
    CONTENT_TYPE = "Content-Type",
    X_CLIENT_CURR_TELEM = "x-client-current-telemetry",
    X_CLIENT_LAST_TELEM = "x-client-last-telemetry"
}

/**
 * Persistent cache keys MSAL which stay while user is logged in.
 */
export enum PersistentCacheKeys {
    ID_TOKEN = "idtoken",
    CLIENT_INFO = "client.info",
    ADAL_ID_TOKEN = "adal.idtoken",
    ERROR = "error",
    ERROR_DESC = "error.description"
}

/**
 * String constants related to AAD Authority
 */
export enum AADAuthorityConstants {
    COMMON = "common",
    ORGANIZATIONS = "organizations",
    CONSUMERS = "consumers"
}

/**
 * Keys in the hashParams sent by AAD Server
 */
export enum AADServerParamKeys {
    CLIENT_ID = "client_id",
    REDIRECT_URI = "redirect_uri",
    RESPONSE_TYPE = "response_type",
    RESPONSE_MODE = "response_mode",
    GRANT_TYPE = "grant_type",
    CLAIMS = "claims",
    SCOPE = "scope",
    ERROR = "error",
    ERROR_DESCRIPTION = "error_description",
    ACCESS_TOKEN = "access_token",
    ID_TOKEN = "id_token",
    REFRESH_TOKEN = "refresh_token",
    EXPIRES_IN = "expires_in",
    STATE = "state",
    NONCE = "nonce",
    PROMPT = "prompt",
    SESSION_STATE = "session_state",
    CLIENT_INFO = "client_info",
    CODE = "code",
    CODE_CHALLENGE = "code_challenge",
    CODE_CHALLENGE_METHOD = "code_challenge_method",
    CODE_VERIFIER = "code_verifier",
    CLIENT_REQUEST_ID = "client-request-id",
    X_CLIENT_SKU = "x-client-SKU",
    X_CLIENT_VER = "x-client-VER",
    X_CLIENT_OS = "x-client-OS",
    X_CLIENT_CPU = "x-client-CPU",
    POST_LOGOUT_URI = "post_logout_redirect_uri",
    DEVICE_CODE = "device_code",
    CLIENT_SECRET = "client_secret",
    CLIENT_ASSERTION = "client_assertion",
    CLIENT_ASSERTION_TYPE = "client_assertion_type",
}

/**
 * IdToken claim string constants
 */
export enum IdTokenClaimName {
    ISSUER = "iss",
    OBJID = "oid",
    SUBJECT = "sub",
    TENANTID = "tid",
    VERSION = "ver",
    PREF_USERNAME = "preferred_username",
    NAME = "name",
    NONCE = "nonce",
    EXPIRATION = "exp",
    HOME_OBJID = "home_oid",
    SESSIONID = "sid",
    CLOUD_INSTANCE_HOSTNAME = "cloud_instance_host_name"
}

/**
 * we considered making this "enum" in the request instead of string, however it looks like the allowed list of
 * prompt values kept changing over past couple of years. There are some undocumented prompt values for some
 * internal partners too, hence the choice of generic "string" type instead of the "enum"
 */
export const PromptValue = {
    LOGIN: "login",
    SELECT_ACCOUNT: "select_account",
    CONSENT: "consent",
    NONE: "none",
};

/**
 * SSO Types - generated to populate hints
 */
export enum SSOTypes {
    ACCOUNT = "account",
    SID = "sid",
    LOGIN_HINT = "login_hint",
    ID_TOKEN = "id_token",
    DOMAIN_HINT = "domain_hint",
    ORGANIZATIONS = "organizations",
    CONSUMERS = "consumers",
    ACCOUNT_ID = "accountIdentifier",
    HOMEACCOUNT_ID = "homeAccountIdentifier"
}

/**
 * Disallowed extra query parameters.
 */
export const BlacklistedEQParams = [
    SSOTypes.SID,
    SSOTypes.LOGIN_HINT
];

/**
 * allowed values for codeVerifier
 */
export const CodeChallengeMethodValues = {
    PLAIN: "plain",
    S256: "S256"
};

/**
 * The method used to encode the code verifier for the code challenge parameter. can be one
 * of plain or s256. if excluded, code challenge is assumed to be plaintext. for more
 * information, see the pkce rcf: https://tools.ietf.org/html/rfc7636
 */
export const CodeChallengeMethodValuesArray: string[] = [
    CodeChallengeMethodValues.PLAIN,
    CodeChallengeMethodValues.S256
];

/**
 * allowed values for response_mode
 */
export enum ResponseMode {
    QUERY = "query",
    FRAGMENT = "fragment",
    FORM_POST = "form_post"
}

/**
 * allowed grant_type
 */
export enum GrantType {
    IMPLICIT_GRANT = "implicit",
    AUTHORIZATION_CODE_GRANT = "authorization_code",
    CLIENT_CREDENTIALS_GRANT = "client_credentials",
    RESOURCE_OWNER_PASSWORD_GRANT = "password",
    REFRESH_TOKEN_GRANT = "refresh_token",
    DEVICE_CODE_GRANT = "device_code"
}

/**
 * Account types in Cache
 */
export enum CacheAccountType {
    MSSTS_ACCOUNT_TYPE = "MSSTS",
    ADFS_ACCOUNT_TYPE = "ADFS",
    MSAV1_ACCOUNT_TYPE = "MSA",
    GENERIC_ACCOUNT_TYPE = "Generic" // NTLM, Kerberos, FBA, Basic etc
}

/**
 * Separators used in cache
 */
export enum Separators {
    CACHE_KEY_SEPARATOR = "-",
    CLIENT_INFO_SEPARATOR = "."
}

/**
 * Credentail Type stored in the cache
 */
export enum CredentialType {
    ID_TOKEN = "IdToken",
    ACCESS_TOKEN = "AccessToken",
    REFRESH_TOKEN = "RefreshToken",
}

/**
 * Credentail Type stored in the cache
 */
export enum CacheSchemaType {
    ACCOUNT = "Account",
    CREDENTIAL = "Credential",
<<<<<<< HEAD
    ID_TOKEN = "IdToken",
    ACCESS_TOKEN = "AccessToken",
    REFRESH_TOKEN = "RefreshToken",
    APP_METADATA = "AppMetadata",
    TEMPORARY = "TempCache",
    UNDEFINED = "Undefined"
=======
    APP_META_DATA = "AppMetadata",
    TEMPORARY = "TempCache",
    TELEMETRY = "Telemetry",
>>>>>>> 7cffee3e
}

/**
 * Combine all cache types
 */
export enum CacheType {
    ADFS = 1001,
    MSA = 1002,
    MSSTS = 1003,
    GENERIC = 1004,
    ACCESS_TOKEN = 2001,
    REFRESH_TOKEN = 2002,
    ID_TOKEN = 2003,
    APP_METADATA = 3001,
    UNDEFINED = 9999
};

/**
 * More Cache related constants
 */
<<<<<<< HEAD
export const APP_METADATA = "appmetadata";
export const ClientInfo = "client_info";
=======
export const APP_META_DATA = "appmetadata";
export const ClientInfo = "client_info";

export const SERVER_TELEM_CONSTANTS = {
    SCHEMA_VERSION: 2,
    FAILURE_LIMIT: 3,
    CACHE_KEY: "server-telemetry",
    CATEGORY_SEPARATOR: "|",
    VALUE_SEPARATOR: ","
};
>>>>>>> 7cffee3e
<|MERGE_RESOLUTION|>--- conflicted
+++ resolved
@@ -229,18 +229,13 @@
 export enum CacheSchemaType {
     ACCOUNT = "Account",
     CREDENTIAL = "Credential",
-<<<<<<< HEAD
     ID_TOKEN = "IdToken",
     ACCESS_TOKEN = "AccessToken",
     REFRESH_TOKEN = "RefreshToken",
     APP_METADATA = "AppMetadata",
     TEMPORARY = "TempCache",
+    TELEMETRY = "Telemetry",
     UNDEFINED = "Undefined"
-=======
-    APP_META_DATA = "AppMetadata",
-    TEMPORARY = "TempCache",
-    TELEMETRY = "Telemetry",
->>>>>>> 7cffee3e
 }
 
 /**
@@ -261,11 +256,7 @@
 /**
  * More Cache related constants
  */
-<<<<<<< HEAD
 export const APP_METADATA = "appmetadata";
-export const ClientInfo = "client_info";
-=======
-export const APP_META_DATA = "appmetadata";
 export const ClientInfo = "client_info";
 
 export const SERVER_TELEM_CONSTANTS = {
@@ -274,5 +265,4 @@
     CACHE_KEY: "server-telemetry",
     CATEGORY_SEPARATOR: "|",
     VALUE_SEPARATOR: ","
-};
->>>>>>> 7cffee3e
+};