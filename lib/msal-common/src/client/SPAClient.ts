--- conflicted
+++ resolved
@@ -426,13 +426,6 @@
      */
     private isTokenExpired(expiresOn: string): boolean {
         // check for access token expiry
-<<<<<<< HEAD
-        let expirationSec = Number(expiresOn) || 0;
-        const offsetCurrentTimeSec = TimeUtils.nowSeconds() + this.config.systemOptions.tokenRenewalOffsetSeconds;
-
-        // Check if refresh is forced, or if tokens are expired. If neither are true, return a token response with the found token entry.
-        return offsetCurrentTimeSec < expirationSec;
-=======
         const expirationSec = Number(expiresOn) || 0;
         const offsetCurrentTimeSec =
             TimeUtils.nowSeconds() +
@@ -440,7 +433,6 @@
 
         // If current time + offset is greater than token expiration time, then token is expired.
         return offsetCurrentTimeSec > expirationSec;
->>>>>>> 43389e2a
     }
 
     /**
