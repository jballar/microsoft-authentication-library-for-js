--- conflicted
+++ resolved
@@ -5,11 +5,7 @@
 import { APP_METADATA, Separators } from "../../utils/Constants";
 
 /**
-<<<<<<< HEAD
  * APP_METADATA Cache
-=======
- * APP_META_DATA Cache
->>>>>>> 6466361a
  *
  * Key:Value Schema:
  *
