--- conflicted
+++ resolved
@@ -82,15 +82,5 @@
   },
   "directories": {
     "test": "tests"
-<<<<<<< HEAD
-  },
-  "scripts": {
-    "clean": "shx rm -rf dist docs lib-commonjs lib-es6",
-    "doc": "typedoc --out ./docs ./src/**/* --gitRevision dev",
-    "build:modules": "tsc && tsc -m es6 --outDir lib-es6",
-    "build": "npm run clean && npm run doc && npm run build:modules && webpack && grunt && npm test",
-    "test": "karma start && jasmine-node --nohelpers tests/MSALSpec.js"
-=======
->>>>>>> 2bc90d4c
   }
 }