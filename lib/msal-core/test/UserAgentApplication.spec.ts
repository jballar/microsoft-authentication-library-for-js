--- conflicted
+++ resolved
@@ -37,57 +37,21 @@
     const TEST_USER_STATE_NUM = "1234";
     const TEST_USER_STATE_URL = "https://docs.microsoft.com/en-us/azure/active-directory/develop/v2-oauth2-implicit-grant-flow/scope1";
     const TEST_STATE = "6789|" + TEST_USER_STATE_NUM;
-<<<<<<< HEAD
-
-    // Test Unique Params
-    const TEST_NONCE = "test_nonce";
-    const TEST_UNIQUE_ID = "248289761001";
-
-    // Test Client Info Params
-    const TEST_UID = "123-test-uid";
-    const TEST_UTID = "456-test-utid";
-    const TEST_DECODED_CLIENT_INFO = `{"uid":"123-test-uid","utid":"456-test-utid"}`;
-    const TEST_INVALID_JSON_CLIENT_INFO = `{"uid":"${TEST_UID}""utid":"${TEST_UTID}"`;
-    const TEST_RAW_CLIENT_INFO = "eyJ1aWQiOiIxMjMtdGVzdC11aWQiLCJ1dGlkIjoiNDU2LXRlc3QtdXRpZCJ9";
-    const TEST_CLIENT_INFO_B64ENCODED = "eyJ1aWQiOiIxMjM0NSIsInV0aWQiOiI2Nzg5MCJ9";
-=======
->>>>>>> 96be5571
 
     // Test Unique Params
     const TEST_NONCE = "123523";
     const IDTOKEN_OID = "00000000-0000-0000-66f3-3332eca7ea81";
     const TEST_UNIQUE_ID = IDTOKEN_OID;
 
-<<<<<<< HEAD
-    // Test Expiration Vals
-    const DEFAULT_EXPIRES_IN = 3599;
-    const BASELINE_DATE_CHECK = Utils.now();
-    const TEST_ID_TOKEN_ISSUED = 1561749650;
-
-=======
->>>>>>> 96be5571
     // Test Hash Params
     const TEST_ERROR_CODE = "error_code";
     const TEST_ERROR_DESC = "msal error description";
 
-<<<<<<< HEAD
-    // Test Hashes
-    const TEST_SUCCESS_ID_TOKEN_HASH = `#id_token=${TEST_ID_TOKEN}&client_info=${TEST_RAW_CLIENT_INFO}&state=RANDOM-GUID-HERE|`;
-    const TEST_SUCCESS_ACCESS_TOKEN_HASH = `#access_token=${TEST_ACCESS_TOKEN}&id_token=${TEST_ID_TOKEN}&scope=test&expiresIn=${DEFAULT_EXPIRES_IN}&client_info=${TEST_RAW_CLIENT_INFO}&state=RANDOM-GUID-HERE|`;
-    const TEST_ERROR_HASH = "#error=error_code&error_description=msal+error+description&state=RANDOM-GUID-HERE|";
-    const TEST_INTERACTION_REQ_ERROR_HASH1 = "#error=interaction_required&error_description=msal+error+description&state=RANDOM-GUID-HERE|";
-    const TEST_INTERACTION_REQ_ERROR_HASH2 = "#error=interaction_required&error_description=msal+error+description+interaction_required&state=RANDOM-GUID-HERE|";
-    const TEST_LOGIN_REQ_ERROR_HASH1 = "#error=login_required&error_description=msal+error+description&state=RANDOM-GUID-HERE|";
-    const TEST_LOGIN_REQ_ERROR_HASH2 = "#error=login_required&error_description=msal+error+description+login_required&state=RANDOM-GUID-HERE|";
-    const TEST_CONSENT_REQ_ERROR_HASH1 = "#error=consent_required&error_description=msal+error+description&state=RANDOM-GUID-HERE|";
-    const TEST_CONSENT_REQ_ERROR_HASH2 = "#error=consent_required&error_description=msal+error+description+consent_required&state=RANDOM-GUID-HERE|";
-=======
     // Test SSO params
     const TEST_LOGIN_HINT = "test@test.com";
     const TEST_SID = "1234-5678";
 
     // Test Account Params
->>>>>>> 96be5571
 
     // Sample OpenId Configurations
     const validOpenIdConfigString = `{"authorization_endpoint":"${TEST_CONFIG.validAuthority}/oauth2/v2.0/authorize","token_endpoint":"https://token_endpoint","issuer":"https://fakeIssuer", "end_session_endpoint":"https://end_session_endpoint"}`;
@@ -867,7 +831,7 @@
         it("tests getCachedToken is skipped when force is set true", function (done) {
 
             const tokenRequest : AuthenticationParameters = {
-                authority: validAuthority,
+                authority: TEST_CONFIG.validAuthority,
                 scopes: ["S1"],
                 account: account,
                 forceRefresh: true
@@ -880,8 +844,8 @@
 
             sinon.stub(msal, <any>"loadIframeTimeout").callsFake(function (url: string, frameName: string) {
                 expect(cacheCallSpy.notCalled).to.be.true;
-                expect(url).to.include(validAuthority + '/oauth2/v2.0/authorize?response_type=id_token token&scope=S1%20openid%20profile');
-                expect(url).to.include('&client_id=' + MSAL_CLIENT_ID);
+                expect(url).to.include(TEST_CONFIG.validAuthority + '/oauth2/v2.0/authorize?response_type=id_token token&scope=S1%20openid%20profile');
+                expect(url).to.include('&client_id=' + TEST_CONFIG.MSAL_CLIENT_ID);
                 expect(url).to.include('&redirect_uri=' + encodeURIComponent(msal.getRedirectUri()));
                 expect(url).to.include('&state');
                 expect(url).to.include('&client_info=1');
@@ -893,7 +857,7 @@
 
             msal.acquireTokenSilent(tokenRequest).then(function(response) {
                 // Won't happen - we are not testing response here
-                console.error("Shouldn't have response here. Data: " + JSON.stringify(response));
+                throw `Shouldn't have response here. Data: ${JSON.stringify(response)}`;
             }).catch(done);
         });
     });
