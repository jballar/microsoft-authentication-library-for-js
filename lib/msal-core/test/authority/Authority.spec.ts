--- conflicted
+++ resolved
@@ -123,8 +123,6 @@
             expect(endpoints.Issuer).to.not.be.undefined;
         });
 
-<<<<<<< HEAD
-=======
         it("Calls Instance Discovery Endpoint if TrustedHostList not set", async function () {
             // Testing of setTrustedAuthoritiesFromNetwork done in another test
             let setFromNetworkCalled = false;
@@ -138,7 +136,6 @@
             expect(setFromNetworkCalled).to.be.true;
         });
 
->>>>>>> 504d352e
         it("Throws error if authority is not in TrustedHostList", async function () {
             sinon.stub(TrustedAuthority, "IsInTrustedHostList").returns(false);
             let err = null;
