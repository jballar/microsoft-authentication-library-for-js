--- conflicted
+++ resolved
@@ -80,16 +80,11 @@
   static get openidScope(): string { return "openid"; }
   static get profileScope(): string { return "profile"; }
 
-<<<<<<< HEAD
   static get cacheLocationLocal(): CacheLocation { return CacheLocationChoices.LocalStorage; }
   static get cacheLocationSession(): CacheLocation { return CacheLocationChoices.SessionStorage; }
-=======
-  static get cacheLocationLocal(): CacheLocation { return "localStorage"; }
-  static get cacheLocationSession(): CacheLocation { return "sessionStorage"; }
 
   static get interactionTypeRedirect(): InteractionType { return "redirectInteraction"; }
   static get interactionTypePopup(): InteractionType { return "popupInteraction"; }
->>>>>>> 1b55af50
 }
 
 /**
