--- conflicted
+++ resolved
@@ -1923,13 +1923,9 @@
       if (tokenResponse.requestType === Constants.renewToken) {
         this._acquireTokenInProgress = false;
         authorityKey = Storage.generateAuthKey(tokenResponse.stateResponse);
-<<<<<<< HEAD
-        const userKey = this.getUser() !== null ? this.getUser().userIdentifier : "";
-        acquireTokenUserKey = Constants.acquireTokenUser + Constants.resourceDelimeter + userKey + Constants.resourceDelimeter + tokenResponse.stateResponse;
-=======
+        
         var userKey = this.getUser() !== null ? this.getUser().userIdentifier : "";
         acquireTokenUserKey = Storage.generateATUserKey(userKey, tokenResponse.stateResponse);
->>>>>>> 695e36dd
       }
     }
     // If the server returns "Success"
