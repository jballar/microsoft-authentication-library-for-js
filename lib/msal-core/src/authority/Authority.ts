/*
 * Copyright (c) Microsoft Corporation. All rights reserved.
 * Licensed under the MIT License.
 */

import { IUri } from "../IUri";
import { ITenantDiscoveryResponse } from "./ITenantDiscoveryResponse";
import { ClientConfigurationErrorMessage } from "../error/ClientConfigurationError";
import { XhrClient, XhrResponse } from "../XHRClient";
import { UrlUtils } from "../utils/UrlUtils";
import TelemetryManager from "../telemetry/TelemetryManager";
import HttpEvent from "../telemetry/HttpEvent";

/**
 * @hidden
 */
export enum AuthorityType {
    Aad,
    Adfs,
    B2C
}

/**
 * @hidden
 */
export abstract class Authority {
    constructor(authority: string, validateAuthority: boolean, authorityMetadata?: ITenantDiscoveryResponse) {
        this.IsValidationEnabled = validateAuthority;
        this.CanonicalAuthority = authority;

        this.validateAsUri();
        this.tenantDiscoveryResponse = authorityMetadata;
    }

    public abstract get AuthorityType(): AuthorityType;

    public IsValidationEnabled: boolean;

    public get Tenant(): string {
        return this.CanonicalAuthorityUrlComponents.PathSegments[0];
    }

    private tenantDiscoveryResponse: ITenantDiscoveryResponse;

    public get AuthorizationEndpoint(): string {
        this.validateResolved();
        return this.tenantDiscoveryResponse.AuthorizationEndpoint.replace(/{tenant}|{tenantid}/g, this.Tenant);
    }

    public get EndSessionEndpoint(): string {
        this.validateResolved();
        return this.tenantDiscoveryResponse.EndSessionEndpoint.replace(/{tenant}|{tenantid}/g, this.Tenant);
    }

    public get SelfSignedJwtAudience(): string {
        this.validateResolved();
        return this.tenantDiscoveryResponse.Issuer.replace(/{tenant}|{tenantid}/g, this.Tenant);
    }

    private validateResolved() {
        if (!this.validateTenantDiscoveryResponse()) {
            throw "Please call ResolveEndpointsAsync first";
        }
    }

    /**
     * A URL that is the authority set by the developer
     */
    public get CanonicalAuthority(): string {
        return this.canonicalAuthority;
    }

    public set CanonicalAuthority(url: string) {
        this.canonicalAuthority = UrlUtils.CanonicalizeUri(url);
        this.canonicalAuthorityUrlComponents = null;
    }

    private canonicalAuthority: string;
    private canonicalAuthorityUrlComponents: IUri;

    public get CanonicalAuthorityUrlComponents(): IUri {
        if (!this.canonicalAuthorityUrlComponents) {
            this.canonicalAuthorityUrlComponents = UrlUtils.GetUrlComponents(this.CanonicalAuthority);
        }

        return this.canonicalAuthorityUrlComponents;
    }

    /**
     * // http://openid.net/specs/openid-connect-discovery-1_0.html#ProviderMetadata
     */
    protected get DefaultOpenIdConfigurationEndpoint(): string {
        return `${this.CanonicalAuthority}v2.0/.well-known/openid-configuration`;
    }

    /**
     * Given a string, validate that it is of the form https://domain/path
     */
    private validateAsUri() {
        let components;
        try {
            components = this.CanonicalAuthorityUrlComponents;
        } catch (e) {
            throw ClientConfigurationErrorMessage.invalidAuthorityType;
        }

        if (!components.Protocol || components.Protocol.toLowerCase() !== "https:") {
            throw ClientConfigurationErrorMessage.authorityUriInsecure;
        }

        if (!components.PathSegments || components.PathSegments.length < 1) {
            throw ClientConfigurationErrorMessage.authorityUriInvalidPath;
        }
    }

    /**
     * Calls the OIDC endpoint and returns the response
     */
    private DiscoverEndpoints(openIdConfigurationEndpoint: string, telemetryManager: TelemetryManager, correlationId: string): Promise<ITenantDiscoveryResponse> {
        const client = new XhrClient();

        const httpMethod = "GET";
        const httpEvent = new HttpEvent(correlationId, "openIdConfigurationEndpoint");
        httpEvent.url = openIdConfigurationEndpoint;
        httpEvent.httpMethod = httpMethod;
        telemetryManager.startEvent(httpEvent);

        return client.sendRequestAsync(openIdConfigurationEndpoint, httpMethod, /* enableCaching: */ true)
            .then((response: XhrResponse) => {
                httpEvent.httpResponseStatus = response.statusCode;
                telemetryManager.stopEvent(httpEvent);
                return <ITenantDiscoveryResponse>{
                    AuthorizationEndpoint: response.body.authorization_endpoint,
                    EndSessionEndpoint: response.body.end_session_endpoint,
                    Issuer: response.body.issuer
                };
            })
            .catch(err => {
                httpEvent.serverErrorCode = err;
                telemetryManager.stopEvent(httpEvent);
                throw err;
            });
    }

    /**
     * Returns a promise.
     * Checks to see if the authority is in the cache
     * Discover endpoints via openid-configuration
     * If successful, caches the endpoint for later use in OIDC
     */
<<<<<<< HEAD
    public async resolveEndpointsAsync(telemetryManager?: TelemetryManager, correlationId?: string): Promise<ITenantDiscoveryResponse> {
=======
    public async resolveEndpointsAsync(telemetryManager: TelemetryManager, correlationId: string): Promise<Authority> {
>>>>>>> fc973cf9
        const openIdConfigurationEndpointResponse = await this.GetOpenIdConfigurationEndpointAsync(telemetryManager, correlationId);
        this.tenantDiscoveryResponse = await this.DiscoverEndpoints(openIdConfigurationEndpointResponse, telemetryManager, correlationId);

        return this.tenantDiscoveryResponse;
    }

    /**
     * Checks if there is a cached tenant discovery response with required fields.
     */
    public validateTenantDiscoveryResponse(): boolean {
        return !!(this.tenantDiscoveryResponse &&
            this.tenantDiscoveryResponse.AuthorizationEndpoint &&
            this.tenantDiscoveryResponse.EndSessionEndpoint &&
            this.tenantDiscoveryResponse.Issuer);
    }

    /**
     * Returns a promise with the TenantDiscoveryEndpoint
     */
    public abstract GetOpenIdConfigurationEndpointAsync(telemetryManager: TelemetryManager, correlationId: string): Promise<string>;
}<|MERGE_RESOLUTION|>--- conflicted
+++ resolved
@@ -148,11 +148,7 @@
      * Discover endpoints via openid-configuration
      * If successful, caches the endpoint for later use in OIDC
      */
-<<<<<<< HEAD
-    public async resolveEndpointsAsync(telemetryManager?: TelemetryManager, correlationId?: string): Promise<ITenantDiscoveryResponse> {
-=======
-    public async resolveEndpointsAsync(telemetryManager: TelemetryManager, correlationId: string): Promise<Authority> {
->>>>>>> fc973cf9
+    public async resolveEndpointsAsync(telemetryManager: TelemetryManager, correlationId: string): Promise<ITenantDiscoveryResponse> {
         const openIdConfigurationEndpointResponse = await this.GetOpenIdConfigurationEndpointAsync(telemetryManager, correlationId);
         this.tenantDiscoveryResponse = await this.DiscoverEndpoints(openIdConfigurationEndpointResponse, telemetryManager, correlationId);
 
