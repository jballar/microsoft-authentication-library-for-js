/**
 * Copyright (c) Microsoft Corporation
 *  All Rights Reserved
 *  MIT License
 *
 * Permission is hereby granted, free of charge, to any person obtaining a copy of this
 * software and associated documentation files (the 'Software'), to deal in the Software
 * without restriction, including without limitation the rights to use, copy, modify,
 * merge, publish, distribute, sublicense, and/or sell copies of the Software, and to
 * permit persons to whom the Software is furnished to do so, subject to the following
 * conditions:
 *
 * The above copyright notice and this permission notice shall be
 * included in all copies or substantial portions of the Software.
 *
 * THE SOFTWARE IS PROVIDED 'AS IS', WITHOUT WARRANTY OF ANY KIND,
 * EXPRESS OR IMPLIED, INCLUDING BUT NOT LIMITED TO THE WARRANTIES OF MERCHANTABILITY,
 * FITNESS FOR A PARTICULAR PURPOSE AND NONINFRINGEMENT. IN NO EVENT SHALL THE AUTHORS
 * OR COPYRIGHT HOLDERS BE LIABLE FOR ANY CLAIM, DAMAGES OR OTHER LIABILITY,
 * WHETHER IN AN ACTION OF CONTRACT, TORT OR OTHERWISE, ARISING FROM, OUT
 * OF OR IN CONNECTION WITH THE SOFTWARE OR THE USE OR OTHER DEALINGS IN THE SOFTWARE.
 */

import { Constants } from "./Constants";
import { AccessTokenCacheItem } from "./AccessTokenCacheItem";
<<<<<<< HEAD
import { CacheLocation } from "./Configuration";
=======
import { CacheKeys } from "./Constants";
>>>>>>> 315793b7

/**
 * @hidden
 */
export class Storage {// Singleton

  private static instance: Storage;
  private localStorageSupported: boolean;
  private sessionStorageSupported: boolean;
<<<<<<< HEAD
  private cacheLocation: CacheLocation;

  constructor(cacheLocation: CacheLocation) {
=======
  private cacheLocation: string;

  constructor(cacheLocation: string) {
>>>>>>> 315793b7
    if (Storage.instance) {
      return Storage.instance;
    }

    this.cacheLocation = cacheLocation;
    this.localStorageSupported = typeof window[this.cacheLocation] !== "undefined" && window[this.cacheLocation] != null;
    this.sessionStorageSupported = typeof window[cacheLocation] !== "undefined" && window[cacheLocation] != null;
    Storage.instance = this;
    if (!this.localStorageSupported && !this.sessionStorageSupported) {
      throw new Error("localStorage and sessionStorage not supported");
    }

    return Storage.instance;
  }

    // add value to storage
    setItem(key: string, value: string, enableCookieStorage?: boolean): void {
        if (window[this.cacheLocation]) {
            window[this.cacheLocation].setItem(key, value);
        }
        if (enableCookieStorage) {
            this.setItemCookie(key, value);
        }
    }

    // get one item by key from storage
    getItem(key: string, enableCookieStorage?: boolean): string {
        if (enableCookieStorage && this.getItemCookie(key)) {
            return this.getItemCookie(key);
        }
        if (window[this.cacheLocation]) {
            return window[this.cacheLocation].getItem(key);
        }
        return null;
    }

    // remove value from storage
    removeItem(key: string): void {
        if (window[this.cacheLocation]) {
            return window[this.cacheLocation].removeItem(key);
        }
    }

    // clear storage (remove all items from it)
    clear(): void {
        if (window[this.cacheLocation]) {
            return window[this.cacheLocation].clear();
        }
    }

    getAllAccessTokens(clientId: string, userIdentifier: string): Array<AccessTokenCacheItem> {
        const results: Array<AccessTokenCacheItem> = [];
        let accessTokenCacheItem: AccessTokenCacheItem;
        const storage = window[this.cacheLocation];
        if (storage) {
            let key: string;
            for (key in storage) {
                if (storage.hasOwnProperty(key)) {
                    if (key.match(clientId) && key.match(userIdentifier)) {
                        const value = this.getItem(key);
                        if (value) {
                            accessTokenCacheItem = new AccessTokenCacheItem(JSON.parse(key), JSON.parse(value));
                            results.push(accessTokenCacheItem);
                        }
                    }
                }
            }
        }

        return results;
    }

    removeAcquireTokenEntries(authorityKey: string, acquireTokenUserKey: string): void {
        const storage = window[this.cacheLocation];
        if (storage) {
            let key: string;
            for (key in storage) {
                if (storage.hasOwnProperty(key)) {
                    if ((authorityKey !== "" && key.indexOf(authorityKey) > -1) || (acquireTokenUserKey !== "" && key.indexOf(acquireTokenUserKey) > -1)) {
                        this.removeItem(key);
                    }
                }
            }
        }
    }

    resetCacheItems(): void {
        const storage = window[this.cacheLocation];
        if (storage) {
            let key: string;
            for (key in storage) {
                if (storage.hasOwnProperty(key)) {
                    if (key.indexOf(Constants.msal) !== -1) {
                        this.setItem(key, "");
                    }
                    if (key.indexOf(Constants.renewStatus) !== -1) {
                        this.removeItem(key);
                    }
                }
            }
        }
    }

    setItemCookie(cName: string, cValue: string, expires?: number): void {
        let cookieStr = cName + "=" + cValue + ";";
        if (expires) {
            const expireTime = this.setExpirationCookie(expires);
            cookieStr += "expires=" + expireTime + ";";
        }

        document.cookie = cookieStr;
    }

    getItemCookie(cName: string): string {
        const name = cName + "=";
        const ca = document.cookie.split(";");
        for (let i = 0; i < ca.length; i++) {
            let c = ca[i];
            while (c.charAt(0) === " ") {
                c = c.substring(1);
            }
            if (c.indexOf(name) === 0) {
                return c.substring(name.length, c.length);
            }
        }
        return "";
    }

    setExpirationCookie(cookieLife: number): string {
        const today = new Date();
        const expr = new Date(today.getTime() + cookieLife * 24 * 60 * 60 * 1000);
        return expr.toUTCString();
    }

    clearCookie(): void {
        this.setItemCookie(Constants.nonceIdToken, "", -1);
        this.setItemCookie(Constants.stateLogin, "", -1);
        this.setItemCookie(Constants.loginRequest, "", -1);
        this.setItemCookie(Constants.stateAcquireToken, "", -1);
    }

    /**
     * Create acquireTokenUserKey to cache user object
<<<<<<< HEAD
     * acquireTokenUserKey = Constants.acquireTokenUser + Constants.resourceDelimeter + userId + Constants.resourceDelimeter + authenticationRequest.state;
     */
    static generateATUserKey(userId: any, state: string) {
        return `msal.acquireTokenUser|${userId}|${state}`;
=======
     */
    static generateAcquireTokenUserKey(userId: any, state: string): string {
        return CacheKeys.ACQUIRE_TOKEN_USER + Constants.resourceDelimiter +
            `${userId}` + Constants.resourceDelimiter  + `${state}`;
>>>>>>> 315793b7
    }

    /**
     * Create authorityKey to cache authority
<<<<<<< HEAD
     * const authorityKey = Constants.authority + Constants.resourceDelimeter + authenticationRequest.state;
     */
    static generateAuthKey(state: string) {
        return `msal.authority|${state}`;
=======
     */
    static generateAuthorityKey(state: string): string {
        return CacheKeys.AUTHORITY + Constants.resourceDelimiter + `${state}`;
>>>>>>> 315793b7
    }
}<|MERGE_RESOLUTION|>--- conflicted
+++ resolved
@@ -23,11 +23,8 @@
 
 import { Constants } from "./Constants";
 import { AccessTokenCacheItem } from "./AccessTokenCacheItem";
-<<<<<<< HEAD
 import { CacheLocation } from "./Configuration";
-=======
 import { CacheKeys } from "./Constants";
->>>>>>> 315793b7
 
 /**
  * @hidden
@@ -37,15 +34,9 @@
   private static instance: Storage;
   private localStorageSupported: boolean;
   private sessionStorageSupported: boolean;
-<<<<<<< HEAD
   private cacheLocation: CacheLocation;
 
   constructor(cacheLocation: CacheLocation) {
-=======
-  private cacheLocation: string;
-
-  constructor(cacheLocation: string) {
->>>>>>> 315793b7
     if (Storage.instance) {
       return Storage.instance;
     }
@@ -189,30 +180,16 @@
 
     /**
      * Create acquireTokenUserKey to cache user object
-<<<<<<< HEAD
-     * acquireTokenUserKey = Constants.acquireTokenUser + Constants.resourceDelimeter + userId + Constants.resourceDelimeter + authenticationRequest.state;
-     */
-    static generateATUserKey(userId: any, state: string) {
-        return `msal.acquireTokenUser|${userId}|${state}`;
-=======
      */
     static generateAcquireTokenUserKey(userId: any, state: string): string {
         return CacheKeys.ACQUIRE_TOKEN_USER + Constants.resourceDelimiter +
             `${userId}` + Constants.resourceDelimiter  + `${state}`;
->>>>>>> 315793b7
     }
 
     /**
      * Create authorityKey to cache authority
-<<<<<<< HEAD
-     * const authorityKey = Constants.authority + Constants.resourceDelimeter + authenticationRequest.state;
-     */
-    static generateAuthKey(state: string) {
-        return `msal.authority|${state}`;
-=======
      */
     static generateAuthorityKey(state: string): string {
         return CacheKeys.AUTHORITY + Constants.resourceDelimiter + `${state}`;
->>>>>>> 315793b7
     }
 }