/*
 * Copyright (c) Microsoft Corporation. All rights reserved.
 * Licensed under the MIT License.
 */
<<<<<<< HEAD
import { INetworkModule, Logger, UrlString } from "@azure/msal-common";
=======

import { INetworkModule, UrlString } from "@azure/msal-common";
>>>>>>> 1e2faead
import { FetchClient } from "../network/FetchClient";
import { XhrClient } from "../network/XhrClient";
import { BrowserAuthError } from "../error/BrowserAuthError";
import { BrowserConstants } from "./BrowserConstants";

/**
 * Utility class for browser specific functions
 */
export class BrowserUtils {

    // #region Window Navigation and URL management

    /**
     * Used to redirect the browser to the STS authorization endpoint
     * @param {string} urlNavigate - URL of the authorization endpoint
     * @param {boolean} noHistory - boolean flag, uses .replace() instead of .assign() if true
     */
    static navigateWindow(urlNavigate: string, logger: Logger, noHistory?: boolean): void {
        if (noHistory) {
            window.location.replace(urlNavigate);
        } else {
            window.location.assign(urlNavigate);
        }

        // To block code from running after navigation, this should not throw if navigation succeeds
        setTimeout(() => {
            logger.warning("Expected to navigate away from the current page but timeout occurred.");
        }, BrowserConstants.NAVIGATION_TIMEOUT_MS);
    }

    /**
     * Clears hash from window url.
     */
    static clearHash(): void {
        if ("replaceState" in history) {
            // Full removes "#" from url
            history.replaceState(null, null, `${window.location.pathname}${window.location.search}`);
        } else {
            window.location.hash = "";
        }
    }

    /**
     * Replaces current hash with hash from provided url
     */
    static replaceHash(url: string): void {
        const urlParts = url.split("#");
        urlParts.shift(); // Remove part before the hash
        
        window.location.hash = urlParts.length > 0 ? urlParts.join("#") : "";
    }

    /**
     * Returns boolean of whether the current window is in an iframe or not.
     */
    static isInIframe(): boolean {
        return window.parent !== window;
    }

    // #endregion

    /**
     * Returns current window URL as redirect uri
     */
    static getCurrentUri(): string {
        return window.location.href.split("?")[0].split("#")[0];
    }

    /**
     * Gets the homepage url for the current window location.
     */
    static getHomepage(): string {
        const currentUrl = new UrlString(window.location.href);
        const urlComponents = currentUrl.getUrlComponents();
        return `${urlComponents.Protocol}//${urlComponents.HostNameAndPort}/`;
    }

    /**
     * Returns best compatible network client object. 
     */
    static getBrowserNetworkClient(): INetworkModule {
        if (window.fetch && window.Headers) {
            return new FetchClient();
        } else {
            return new XhrClient();
        }
    }

    /**
     * Throws error if we have completed an auth and are 
     * attempting another auth request inside an iframe.
     */
    static blockReloadInHiddenIframes(): void {
        const isResponseHash = UrlString.hashContainsKnownProperties(window.location.hash);
        // return an error if called from the hidden iframe created by the msal js silent calls
        if (isResponseHash && BrowserUtils.isInIframe()) {
            throw BrowserAuthError.createBlockReloadInHiddenIframeError();
        }
    }

    /**
     * Throws error if token requests are made in non-browser environment
     * @param isBrowserEnvironment Flag indicating if environment is a browser.
     */
    static blockNonBrowserEnvironment(isBrowserEnvironment: boolean): void {
        if (!isBrowserEnvironment) {
            throw BrowserAuthError.createNonBrowserEnvironmentError();
        }
    }

    /**
     * Returns boolean of whether current browser is an Internet Explorer or Edge browser.
     */
    static detectIEOrEdge(): boolean {
        const ua = window.navigator.userAgent;
        const msie = ua.indexOf("MSIE ");
        const msie11 = ua.indexOf("Trident/");
        const msedge = ua.indexOf("Edge/");
        const isIE = msie > 0 || msie11 > 0;
        const isEdge = msedge > 0;
        return isIE || isEdge;
    }
}<|MERGE_RESOLUTION|>--- conflicted
+++ resolved
@@ -2,12 +2,8 @@
  * Copyright (c) Microsoft Corporation. All rights reserved.
  * Licensed under the MIT License.
  */
-<<<<<<< HEAD
+
 import { INetworkModule, Logger, UrlString } from "@azure/msal-common";
-=======
-
-import { INetworkModule, UrlString } from "@azure/msal-common";
->>>>>>> 1e2faead
 import { FetchClient } from "../network/FetchClient";
 import { XhrClient } from "../network/XhrClient";
 import { BrowserAuthError } from "../error/BrowserAuthError";
