--- conflicted
+++ resolved
@@ -3,10 +3,6 @@
  * Licensed under the MIT License.
  */
 import {
-<<<<<<< HEAD
-=======
-    IAccount,
->>>>>>> 0711093f
     SPAClient,
     INetworkModule,
     UrlString,
@@ -25,17 +21,11 @@
     Constants,
     ClientAuthError,
     AuthorityType,
-<<<<<<< HEAD
     CacheSchemaType,
     AuthenticationResult,
     SilentFlowRequest,
     AccountEntity,
     IAccount
-=======
-    AuthenticationResult,
-    SilentFlowRequest,
-    AccountEntity
->>>>>>> 0711093f
 } from "@azure/msal-common";
 import { buildConfiguration, Configuration } from "../config/Configuration";
 import { BrowserStorage } from "../cache/BrowserStorage";
@@ -472,14 +462,6 @@
         // block the reload if it occurred inside a hidden iframe
         BrowserUtils.blockReloadInHiddenIframes();
 
-<<<<<<< HEAD
-=======
-        const tokenRequest: AuthorizationUrlRequest = {
-            ...silentRequest,
-            redirectUri: "",
-        };
-
->>>>>>> 0711093f
         try {
             // Send request to renew token. Auth module will throw errors if token cannot be renewed.
             return await this.authModule.getValidToken(silentRequest);
@@ -539,7 +521,6 @@
      * Use to log out the current user, and redirect the user to the postLogoutRedirectUri.
      * Default behaviour is to redirect the user to `window.location.href`.
      */
-<<<<<<< HEAD
     logout(account: IAccount, authorityString?: string): void {
         const authorityObj = StringUtils.isEmpty(authorityString) ? this.defaultAuthorityInstance : AuthorityFactory.createInstance(
             this.config.auth.authority,
@@ -547,11 +528,6 @@
         );
         // create logout string and navigate user window to logout. Auth module will clear cache.
         this.authModule.logout(account, authorityObj).then((logoutUri: string) => {
-=======
-    logout(accountObj: IAccount): void {
-        // create logout string and navigate user window to logout. Auth module will clear cache.
-        this.authModule.logout(accountObj, this.defaultAuthorityInstance).then((logoutUri: string) => {
->>>>>>> 0711093f
             BrowserUtils.navigateWindow(logoutUri);
         });
     }
@@ -587,7 +563,6 @@
      * or null when no state is found
      * @returns {@link IAccount[]} - Array of account objects in cache
      */
-<<<<<<< HEAD
     public getAllAccounts(): IAccount[] {
         return this.authModule.getAllAccounts();
     }
@@ -603,10 +578,6 @@
         return allAccounts.filter((accountObj) => {
             return accountObj.username === userName;
         })[0];
-=======
-    public getAccount(homeAccountId: string): AccountEntity {
-        return this.authModule.getAccount(homeAccountId);
->>>>>>> 0711093f
     }
 
     // #endregion
