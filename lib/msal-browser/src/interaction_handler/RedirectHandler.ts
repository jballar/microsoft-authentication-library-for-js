/*
 * Copyright (c) Microsoft Corporation. All rights reserved.
 * Licensed under the MIT License.
 */
import { StringUtils, AuthorizationCodeRequest, ICrypto, CacheSchemaType, AuthenticationResult, ServerTelemetryManager } from "@azure/msal-common";
import { InteractionHandler } from "./InteractionHandler";
import { BrowserAuthError } from "../error/BrowserAuthError";
import { BrowserConstants, TemporaryCacheKeys } from "../utils/BrowserConstants";
import { BrowserUtils } from "../utils/BrowserUtils";

export class RedirectHandler extends InteractionHandler {

    /**
     * Redirects window to given URL.
     * @param urlNavigate
     */
    initiateAuthRequest(requestUrl: string, authCodeRequest: AuthorizationCodeRequest, redirectStartPage?: string, browserCrypto?: ICrypto): Window {
        // Navigate if valid URL
        if (!StringUtils.isEmpty(requestUrl)) {
            // Cache start page, returns to this page after redirectUri if navigateToLoginRequestUrl is true
            if (redirectStartPage) {
                this.browserStorage.setItem(this.browserStorage.generateCacheKey(TemporaryCacheKeys.ORIGIN_URI), redirectStartPage, CacheSchemaType.TEMPORARY);
            }

            // Set interaction status in the library.
            this.browserStorage.setItem(this.browserStorage.generateCacheKey(BrowserConstants.INTERACTION_STATUS_KEY), BrowserConstants.INTERACTION_IN_PROGRESS_VALUE, CacheSchemaType.TEMPORARY);
            this.browserStorage.setItem(this.browserStorage.generateCacheKey(TemporaryCacheKeys.CORRELATION_ID), authCodeRequest.correlationId, CacheSchemaType.TEMPORARY);
            this.browserStorage.cacheCodeRequest(authCodeRequest, browserCrypto);
            this.authModule.logger.infoPii("Navigate to:" + requestUrl);
            const isIframedApp = BrowserUtils.isInIframe();
            if (isIframedApp) {
                // If we are not in top frame, we shouldn't redirect. This is also handled by the service.
                throw BrowserAuthError.createRedirectInIframeError(isIframedApp);
            }
            // Navigate window to request URL
            BrowserUtils.navigateWindow(requestUrl);
        } else {
            // Throw error if request URL is empty.
            this.authModule.logger.info("Navigate url is empty");
            throw BrowserAuthError.createEmptyNavigationUriError();
        }
        // Return this window handle. Not used for redirect, but needed for API definition.
        return window;
    }

    /**
     * Handle authorization code response in the window.
     * @param hash
     */
    async handleCodeResponse(locationHash: string, telemetryManager: ServerTelemetryManager, browserCrypto?: ICrypto): Promise<AuthenticationResult> {
        // Check that location hash isn't empty.
        if (StringUtils.isEmpty(locationHash)) {
            throw BrowserAuthError.createEmptyHashError(locationHash);
        }

        // Interaction is completed - remove interaction status.
        this.browserStorage.removeItem(this.browserStorage.generateCacheKey(BrowserConstants.INTERACTION_STATUS_KEY));

        // Handle code response.
        const requestState = this.browserStorage.getItem(this.browserStorage.generateCacheKey(TemporaryCacheKeys.REQUEST_STATE), CacheSchemaType.TEMPORARY) as string;
        const authCode = this.authModule.handleFragmentResponse(locationHash, requestState);

        // Get cached items
        const cachedNonceKey = this.browserStorage.generateNonceKey(requestState);
        const cachedNonce = this.browserStorage.getItem(this.browserStorage.generateCacheKey(cachedNonceKey), CacheSchemaType.TEMPORARY) as string;
        this.authCodeRequest = this.browserStorage.getCachedRequest(requestState, browserCrypto);
        this.authCodeRequest.code = authCode;

        // Hash was processed successfully - remove from cache
        this.browserStorage.removeItem(this.browserStorage.generateCacheKey(TemporaryCacheKeys.URL_HASH));

        // Acquire token with retrieved code.
<<<<<<< HEAD
        const tokenResponse = await this.authModule.acquireToken(this.authCodeRequest, telemetryManager, cachedNonce, requestState);
=======
        const tokenResponse = await this.authModule.acquireToken(this.authCodeRequest, cachedNonce, requestState);
>>>>>>> 98544c1f
        this.browserStorage.cleanRequest();
        return tokenResponse;
    }
}<|MERGE_RESOLUTION|>--- conflicted
+++ resolved
@@ -70,11 +70,7 @@
         this.browserStorage.removeItem(this.browserStorage.generateCacheKey(TemporaryCacheKeys.URL_HASH));
 
         // Acquire token with retrieved code.
-<<<<<<< HEAD
-        const tokenResponse = await this.authModule.acquireToken(this.authCodeRequest, telemetryManager, cachedNonce, requestState);
-=======
         const tokenResponse = await this.authModule.acquireToken(this.authCodeRequest, cachedNonce, requestState);
->>>>>>> 98544c1f
         this.browserStorage.cleanRequest();
         return tokenResponse;
     }
