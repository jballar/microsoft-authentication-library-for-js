--- conflicted
+++ resolved
@@ -2,14 +2,8 @@
  * Copyright (c) Microsoft Corporation. All rights reserved.
  * Licensed under the MIT License.
  */
-<<<<<<< HEAD
 
 import { IWindowStorage } from "./IWindowStorage";
-=======
-import { Constants, PersistentCacheKeys, StringUtils, AuthorizationCodeRequest, ICrypto, CacheSchemaType, AccountEntity, IdTokenEntity, CredentialType, AccessTokenEntity, RefreshTokenEntity, AppMetadataEntity, CacheManager, CredentialEntity, ServerTelemetryCacheValue, ThrottlingEntity } from "@azure/msal-common";
-import { CacheOptions } from "../config/Configuration";
-import { BrowserAuthError } from "../error/BrowserAuthError";
->>>>>>> 24e7ee91
 import { BrowserConfigurationAuthError } from "../error/BrowserConfigurationAuthError";
 import { BrowserConstants } from "../utils/BrowserConstants";
 import { BrowserUtils } from "../utils/BrowserUtils";
@@ -51,59 +45,17 @@
 
         try {
             BrowserUtils.blockNonBrowserEnvironment();
-        } catch(err: BrowserAuthError) {
-            if (e.)
+        } catch(err) {
+            throw err;
         }
 
         if (!this.isBrowserEnvironment) {
             return;
         }
 
-<<<<<<< HEAD
         const storageSupported = !!window[cacheLocation];
         if (!storageSupported) {
             throw BrowserConfigurationAuthError.createStorageNotSupportedError(cacheLocation);
-=======
-    /**
-     * Parses key as JSON object, JSON.parse() will throw an error.
-     * @param key
-     */
-    private validateObjectKey(key: string): void {
-        JSON.parse(key);
-    }
-
-    /**
-     * Sets the cache item with the key and value given.
-     * Stores in cookie if storeAuthStateInCookie is set to true.
-     * This can cause cookie overflow if used incorrectly.
-     * @param key
-     * @param value
-     */
-    setItem(key: string, value: string | object, type: string): void {
-        // save the cacheItem
-        switch (type) {
-            case CacheSchemaType.ACCOUNT:
-            case CacheSchemaType.CREDENTIAL:
-            case CacheSchemaType.APP_METADATA:
-            case CacheSchemaType.THROTTLING:
-                this.windowStorage.setItem(key, JSON.stringify(value));
-                break;
-            case CacheSchemaType.TEMPORARY: {
-                const stringVal = value as string;
-                this.windowStorage.setItem(key, stringVal);
-                if (this.cacheConfig.storeAuthStateInCookie) {
-                    this.setItemCookie(key, stringVal);
-                }
-                break;
-            }
-            case CacheSchemaType.TELEMETRY: {
-                this.windowStorage.setItem(key, JSON.stringify(value));
-                break;
-            }
-            default: {
-                throw BrowserAuthError.createInvalidCacheTypeError();
-            }
->>>>>>> 24e7ee91
         }
     }
 
@@ -111,59 +63,9 @@
      * Get the item from the window storage object matching the given key.
      * @param key 
      */
-<<<<<<< HEAD
     getWindowStorageItem(key: string): string {
-        BrowserUtils.blockNonBrowserEnvironment(this.isBrowserEnvironment);
+        BrowserUtils.blockNonBrowserEnvironment();
         return this.windowStorage.getItem(key);
-=======
-    getItem(key: string, type: string): string | object {
-        const value = this.windowStorage.getItem(key);
-        if (StringUtils.isEmpty(value)) {
-            return null;
-        }
-        switch (type) {
-            case CacheSchemaType.ACCOUNT: {
-                const account = new AccountEntity();
-                return (CacheManager.toObject(account, JSON.parse(value)) as AccountEntity);
-            }
-            case CacheSchemaType.CREDENTIAL: {
-                const credentialType = CredentialEntity.getCredentialType(key);
-                switch (credentialType) {
-                    case CredentialType.ID_TOKEN: {
-                        const idTokenEntity: IdTokenEntity = new IdTokenEntity();
-                        return (CacheManager.toObject(idTokenEntity, JSON.parse(value)) as IdTokenEntity);
-                    }
-                    case CredentialType.ACCESS_TOKEN: {
-                        const accessTokenEntity: AccessTokenEntity = new AccessTokenEntity();
-                        return (CacheManager.toObject(accessTokenEntity, JSON.parse(value)) as AccessTokenEntity);
-                    }
-                    case CredentialType.REFRESH_TOKEN: {
-                        const refreshTokenEntity: RefreshTokenEntity = new RefreshTokenEntity();
-                        return (CacheManager.toObject(refreshTokenEntity, JSON.parse(value)) as RefreshTokenEntity);
-                    }
-                }
-            }
-            case CacheSchemaType.APP_METADATA: {
-                return (JSON.parse(value) as AppMetadataEntity);
-            }
-            case CacheSchemaType.THROTTLING: {
-                return (JSON.parse(value) as ThrottlingEntity);
-            }
-            case CacheSchemaType.TEMPORARY: {
-                const itemCookie = this.getItemCookie(key);
-                if (this.cacheConfig.storeAuthStateInCookie) {
-                    return itemCookie;
-                }
-                return value;
-            }
-            case CacheSchemaType.TELEMETRY: {
-                return JSON.parse(value) as ServerTelemetryCacheValue;
-            }
-            default: {
-                throw BrowserAuthError.createInvalidCacheTypeError();
-            }
-        }
->>>>>>> 24e7ee91
     }
 
     /**
@@ -172,7 +74,7 @@
      * @param value 
      */
     setWindowStorageItem(key: string, value: string): void {
-        BrowserUtils.blockNonBrowserEnvironment(this.isBrowserEnvironment);
+        BrowserUtils.blockNonBrowserEnvironment();
         this.windowStorage.setItem(key, value);
     }
 
@@ -181,7 +83,7 @@
      * @param key 
      */
     removeWindowStorageItem(key: string): void {
-        BrowserUtils.blockNonBrowserEnvironment(this.isBrowserEnvironment);
+        BrowserUtils.blockNonBrowserEnvironment();
         this.windowStorage.removeItem(key);
     }
 
@@ -189,7 +91,7 @@
      * Get all the keys from the window storage object as an iterable array of strings.
      */
     getWindowStorageKeys(): string[] {
-        BrowserUtils.blockNonBrowserEnvironment(this.isBrowserEnvironment);
+        BrowserUtils.blockNonBrowserEnvironment();
         return Object.keys(this.windowStorage);
     }
 
@@ -198,7 +100,7 @@
      * @param key 
      */
     windowStorageContainsItem(key: string): boolean {
-        BrowserUtils.blockNonBrowserEnvironment(this.isBrowserEnvironment);
+        BrowserUtils.blockNonBrowserEnvironment();
         return this.windowStorage.hasOwnProperty(key);
     }
 }